--- conflicted
+++ resolved
@@ -14,10 +14,6 @@
       # Use the dev Dockerfile which has better cacheing and doesn't use the release
       # target
       dockerfile: Dockerfile.dev
-<<<<<<< HEAD
-=======
-    secrets: []
->>>>>>> 0a48375a
     command: pd start --host 0.0.0.0 --database-uri
       postgres://postgres:postgres@db/penumbra
     depends_on:
