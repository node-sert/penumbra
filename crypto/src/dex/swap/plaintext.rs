--- conflicted
+++ resolved
@@ -38,20 +38,7 @@
     //
     // https://protocol.penumbra.zone/main/zswap/swap.html#swap-actions
     pub fn asset_id(&self) -> asset::Id {
-<<<<<<< HEAD
-        let packed_values = {
-            let mut bytes = [0u8; 56];
-            bytes[0..8].copy_from_slice(&self.delta_1_i.to_le_bytes());
-            bytes[8..16].copy_from_slice(&self.delta_2_i.to_le_bytes());
-            bytes[16..24].copy_from_slice(&self.claim_fee.0.amount.to_le_bytes());
-            bytes[24..56].copy_from_slice(&self.claim_fee.0.asset_id.to_bytes());
-            Fq::from_le_bytes_mod_order(&bytes)
-        };
-
-        let asset_id_hash = hash_5(
-=======
         let asset_id_hash = hash_6(
->>>>>>> a0f4dda5
             &DOMAIN_SEPARATOR,
             (
                 self.claim_fee.0.amount.into(),
@@ -66,8 +53,8 @@
                     (
                         self.trading_pair.asset_1().0,
                         self.trading_pair.asset_2().0,
-                        self.delta_1.into(),
-                        self.delta_2.into(),
+                        self.delta_1_i.into(),
+                        self.delta_2_i.into(),
                     ),
                 ),
             ),
