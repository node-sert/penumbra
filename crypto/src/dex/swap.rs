mod ciphertext;
mod plaintext;

use anyhow::{anyhow, Result};
use ark_ff::PrimeField;
use blake2b_simd::Hash;
pub use ciphertext::SwapCiphertext;
use decaf377::Fq;
pub use plaintext::SwapPlaintext;

use once_cell::sync::Lazy;

use penumbra_proto::{core::dex::v1alpha1 as pb, Protobuf};

use super::TradingPair;

<<<<<<< HEAD
/// Swap plaintext byte length.
pub const SWAP_LEN_BYTES: usize = 224;
/// Swap ciphertext byte length.
pub const SWAP_CIPHERTEXT_BYTES: usize = 240;
/// Outgoing viewing key (OVK) byte length.
pub const OVK_WRAPPED_LEN_BYTES: usize = 80;
=======
// Swap ciphertext byte length
pub const SWAP_CIPHERTEXT_BYTES: usize = 216;
// Swap plaintext byte length
pub const SWAP_LEN_BYTES: usize = 200;
>>>>>>> 3e654a1a

pub static DOMAIN_SEPARATOR: Lazy<Fq> =
    Lazy::new(|| Fq::from_le_bytes_mod_order(blake2b_simd::blake2b(b"penumbra.swap").as_bytes()));

#[derive(Clone, Debug, Copy, PartialEq, Eq)]
pub struct BatchSwapOutputData {
    pub delta_1: u64,
    pub delta_2: u64,
    pub lambda_1: u64,
    pub lambda_2: u64,
    pub height: u64,
    pub trading_pair: TradingPair,
    pub success: bool,
}

impl BatchSwapOutputData {
    /// Given a user's inputs `(delta_1_i, delta_2_i)`, compute their pro rata share
    /// of the batch output `(lambda_1_i, lambda_2_i)`.
    pub fn pro_rata_outputs(&self, (delta_1_i, delta_2_i): (u64, u64)) -> (u64, u64) {
        if self.success {
            // The swap succeeded, so the pro rata share is a share of the output amount of
            // the opposite token type.
            // The pro rata fraction is delta_j_i / delta_j, which we can multiply through:
            //   lambda_2_i = (delta_1_i / delta_1) * lambda_2
            //   lambda_1_i = (delta_2_i / delta_2) * lambda_1
            // But we want to compute these as
            //   lambda_2_i = (delta_1_i * lambda_2) / delta_1
            //   lambda_1_i = (delta_2_i * lambda_1) / delta_2
            // so that we can do division and rounding at the end.
            let lambda_2_i = ((delta_1_i as u128) * (self.lambda_2 as u128))
                .checked_div(self.delta_1 as u128)
                .unwrap_or(0);
            let lambda_1_i = ((delta_2_i as u128) * (self.lambda_1 as u128))
                .checked_div(self.delta_2 as u128)
                .unwrap_or(0);

            (lambda_1_i as u64, lambda_2_i as u64)
        } else {
            // The swap failed, so the pro rata share is a share of the input amount of
            // the same token type. But this is exactly the delta_j_i.
            (delta_1_i, delta_2_i)
        }
    }

    pub fn auth_hash(&self) -> Hash {
        blake2b_simd::Params::default()
            .personal(b"PAH:btchswp_otpt")
            .to_state()
            .update(&self.delta_1.to_le_bytes())
            .update(&self.delta_2.to_le_bytes())
            .update(&self.lambda_1.to_le_bytes())
            .update(&self.lambda_2.to_le_bytes())
            .update(&self.height.to_le_bytes())
            .update(self.trading_pair.auth_hash().as_bytes())
            .update(&(self.success as i64).to_le_bytes())
            .finalize()
    }
}

impl Protobuf<pb::BatchSwapOutputData> for BatchSwapOutputData {}

impl From<BatchSwapOutputData> for pb::BatchSwapOutputData {
    fn from(s: BatchSwapOutputData) -> Self {
        pb::BatchSwapOutputData {
            delta_1: s.delta_1,
            delta_2: s.delta_2,
            lambda_1: s.lambda_1,
            lambda_2: s.lambda_2,
            success: s.success,
            trading_pair: Some(s.trading_pair.into()),
            height: s.height,
        }
    }
}

impl TryFrom<pb::BatchSwapOutputData> for BatchSwapOutputData {
    type Error = anyhow::Error;
    fn try_from(s: pb::BatchSwapOutputData) -> Result<Self, Self::Error> {
        Ok(Self {
            delta_1: s.delta_1,
            delta_2: s.delta_2,
            lambda_1: s.lambda_1,
            lambda_2: s.lambda_2,
            success: s.success,
            height: s.height,
            trading_pair: s
                .trading_pair
                .ok_or_else(|| anyhow!("Missing trading_pair"))?
                .try_into()?,
        })
    }
}<|MERGE_RESOLUTION|>--- conflicted
+++ resolved
@@ -14,19 +14,10 @@
 
 use super::TradingPair;
 
-<<<<<<< HEAD
 /// Swap plaintext byte length.
 pub const SWAP_LEN_BYTES: usize = 224;
 /// Swap ciphertext byte length.
 pub const SWAP_CIPHERTEXT_BYTES: usize = 240;
-/// Outgoing viewing key (OVK) byte length.
-pub const OVK_WRAPPED_LEN_BYTES: usize = 80;
-=======
-// Swap ciphertext byte length
-pub const SWAP_CIPHERTEXT_BYTES: usize = 216;
-// Swap plaintext byte length
-pub const SWAP_LEN_BYTES: usize = 200;
->>>>>>> 3e654a1a
 
 pub static DOMAIN_SEPARATOR: Lazy<Fq> =
     Lazy::new(|| Fq::from_le_bytes_mod_order(blake2b_simd::blake2b(b"penumbra.swap").as_bytes()));
